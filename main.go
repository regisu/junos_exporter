package main

import (
	"bytes"
	"flag"
	"fmt"
<<<<<<< HEAD
=======
	"io"
>>>>>>> 23949a96
	"io/ioutil"
	"net/http"
	"os"
	"strings"

	"github.com/czerwonk/junos_exporter/connector"
	"github.com/pkg/errors"
<<<<<<< HEAD
=======
	"golang.org/x/crypto/ssh"
>>>>>>> 23949a96

	"github.com/czerwonk/junos_exporter/config"
	"github.com/prometheus/client_golang/prometheus"
	"github.com/prometheus/client_golang/prometheus/promhttp"
	"github.com/prometheus/common/log"
)

const version string = "0.8.0"

var (
	showVersion                 = flag.Bool("version", false, "Print version information.")
	ignoreConfigTargets         = flag.Bool("config.ignore-targets", false, "Ignore check if target is specified in config")
	listenAddress               = flag.String("web.listen-address", ":9326", "Address on which to expose metrics and web interface.")
	metricsPath                 = flag.String("web.telemetry-path", "/metrics", "Path under which to expose metrics.")
	sshHosts                    = flag.String("ssh.targets", "", "Hosts to scrape")
	sshUsername                 = flag.String("ssh.user", "junos_exporter", "Username to use when connecting to junos devices using ssh")
	sshKeyFile                  = flag.String("ssh.keyfile", "", "Public key file to use when connecting to junos devices using ssh")
	sshPassword                 = flag.String("ssh.password", "", "Password to use when connecting to junos devices using ssh")
	debug                       = flag.Bool("debug", false, "Show verbose debug output in log")
	bgpEnabled                  = flag.Bool("bgp.enabled", true, "Scrape BGP metrics")
	ospfEnabled                 = flag.Bool("ospf.enabled", true, "Scrape OSPFv3 metrics")
	isisEnabled                 = flag.Bool("isis.enabled", false, "Scrape ISIS metrics")
	l2circuitEnabled            = flag.Bool("l2circuit.enabled", false, "Scrape l2circuit metrics")
	ldpEnabled                  = flag.Bool("ldp.enabled", true, "Scrape ldp metrics")
	routingEngineEnabled        = flag.Bool("routingengine.enabled", true, "Scrape Routing Engine metrics")
	routesEnabled               = flag.Bool("routes.enabled", true, "Scrape routing table metrics")
	environmentEnabled          = flag.Bool("environment.enabled", true, "Scrape environment metrics")
	interfacesEnabled           = flag.Bool("interfaces.enabled", true, "Scrape interface metrics")
	interfaceDiagnosticsEnabled = flag.Bool("ifdiag.enabled", true, "Scrape optical interface diagnostic metrics")
	storageEnabled              = flag.Bool("storage.enabled", true, "Scrape system storage metrics")
	alarmFilter                 = flag.String("alarms.filter", "", "Regex to filter for alerts to ignore")
	configFile                  = flag.String("config.file", "", "Path to config file")
	cfg                         *config.Config
	connManager                 *connector.SSHConnectionManager
)

func init() {
	flag.Usage = func() {
		fmt.Println("Usage: junos_exporter [ ... ]\n\nParameters:")
		fmt.Println()
		flag.PrintDefaults()
	}
}

func main() {
	flag.Parse()

	if *showVersion {
		printVersion()
		os.Exit(0)
	}

	c, err := loadConfig()
	if err != nil {
		log.Fatalf("could not load config file. %v", err)
	}
	cfg = c

	connManager, err = connectionManager()
	if err != nil {
		log.Fatalf("could initialize connection manager. %v", err)
	}
	defer connManager.Close()

	startServer()
}

func printVersion() {
	fmt.Println("junos_exporter")
	fmt.Printf("Version: %s\n", version)
	fmt.Println("Author(s): Daniel Czerwonk")
	fmt.Println("Metric exporter for switches and routers running JunOS")
}

func loadConfig() (*config.Config, error) {
	if len(*configFile) == 0 {
		return loadConfigFromFlags(), nil
	}

	log.Infoln("Loading config from", *configFile)
	b, err := ioutil.ReadFile(*configFile)
	if err != nil {
		return nil, err
	}

	return config.Load(bytes.NewReader(b))
}

func loadConfigFromFlags() *config.Config {
	c := config.New()
	c.Targets = strings.Split(*sshHosts, ",")

	f := &c.Features
	f.BGP = *bgpEnabled
	f.Environment = *environmentEnabled
	f.Interfaces = *interfacesEnabled
	f.InterfaceDiagnostic = *interfaceDiagnosticsEnabled
	f.ISIS = *isisEnabled
	f.OSPF = *ospfEnabled
	f.LDP = *ldpEnabled
	f.L2Circuit = *l2circuitEnabled
	f.Routes = *routesEnabled
	f.RoutingEngine = *routingEngineEnabled

	return c
}

func loadPublicKeyFile(r io.Reader) (ssh.AuthMethod, error) {
	b, err := ioutil.ReadAll(r)
	if err != nil {
		return nil, errors.Wrap(err, "could not read from reader")
	}

	key, err := ssh.ParsePrivateKey(b)
	if err != nil {
		return nil, errors.Wrap(err, "could not parse private key")
	}

	return ssh.PublicKeys(key), nil
}

func connectionManager() (*connector.SSHConnectionManager, error) {
	if *sshKeyFile != "" {
		f, err := os.Open(*sshKeyFile)
		if err != nil {
			return nil, errors.Wrap(err, "could not open ssh key file")
		}
		defer f.Close()

		pk, err := loadPublicKeyFile(f)
		auth := []ssh.AuthMethod{pk}
		if err != nil {
			return nil, errors.Wrap(err, "could not open ssh key file")
		}
		return connector.NewConnectionManager(*sshUsername, auth), err
	} else if *sshPassword != "" {
		auth := []ssh.AuthMethod{ssh.Password(*sshPassword)}
		return connector.NewConnectionManager(*sshUsername, auth), nil
	} else if cfg.Password != "" {
		auth := []ssh.AuthMethod{ssh.Password(cfg.Password)}
		return connector.NewConnectionManager(*sshUsername, auth), nil
	}
	return nil, errors.New("no valid authentication method available")
}

func startServer() {
	log.Infof("Starting JunOS exporter (Version: %s)\n", version)
	http.HandleFunc("/", func(w http.ResponseWriter, r *http.Request) {
		w.Write([]byte(`<html>
			<head><title>JunOS Exporter (Version ` + version + `)</title></head>
			<body>
			<h1>JunOS Exporter</h1>
			<p><a href="` + *metricsPath + `">Metrics</a></p>
			<h2>More information:</h2>
			<p><a href="https://github.com/czerwonk/junos_exporter">github.com/czerwonk/junos_exporter</a></p>
			</body>
			</html>`))
	})
	http.HandleFunc(*metricsPath, handleMetricsRequest)

	log.Infof("Listening for %s on %s\n", *metricsPath, *listenAddress)
	log.Fatal(http.ListenAndServe(*listenAddress, nil))
}

func handleMetricsRequest(w http.ResponseWriter, r *http.Request) {
	reg := prometheus.NewRegistry()

	targets, err := targetsForRequest(r)
	if err != nil {
		http.Error(w, err.Error(), 400)
		return
	}

	c := newJunosCollector(targets, connManager)
	reg.MustRegister(c)

	promhttp.HandlerFor(reg, promhttp.HandlerOpts{
		ErrorLog:      log.NewErrorLogger(),
		ErrorHandling: promhttp.ContinueOnError}).ServeHTTP(w, r)
}

func targetsForRequest(r *http.Request) ([]string, error) {
	reqTarget := r.URL.Query().Get("target")
	if reqTarget == "" {
		return cfg.Targets, nil
	}

	for _, t := range cfg.Targets {
		if t == reqTarget {
			return []string{t}, nil
		}
	}

	if *ignoreConfigTargets {
		return []string{reqTarget}, nil
	}

	return nil, fmt.Errorf("the target '%s' is not defined in the configuration file", reqTarget)
}<|MERGE_RESOLUTION|>--- conflicted
+++ resolved
@@ -4,10 +4,7 @@
 	"bytes"
 	"flag"
 	"fmt"
-<<<<<<< HEAD
-=======
 	"io"
->>>>>>> 23949a96
 	"io/ioutil"
 	"net/http"
 	"os"
@@ -15,10 +12,7 @@
 
 	"github.com/czerwonk/junos_exporter/connector"
 	"github.com/pkg/errors"
-<<<<<<< HEAD
-=======
 	"golang.org/x/crypto/ssh"
->>>>>>> 23949a96
 
 	"github.com/czerwonk/junos_exporter/config"
 	"github.com/prometheus/client_golang/prometheus"
