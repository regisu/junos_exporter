--- conflicted
+++ resolved
@@ -215,15 +215,13 @@
 	ch <- prometheus.MustNewConstMetric(upDesc, prometheus.GaugeValue, 1, l...)
 
 	for k, col := range c.collectors {
-<<<<<<< HEAD
-		err := col.Collect(rpc, ch, l)
-=======
 		ct := time.Now()
-		err = col.Collect(rpc, ch, l)
->>>>>>> 7f67a6d7
+    err := col.Collect(rpc, ch, l)
+    
 		if err != nil && err.Error() != "EOF" {
 			log.Errorln(k + ": " + err.Error())
 		}
-		ch <- prometheus.MustNewConstMetric(scrapeCollectorDurationDesc, prometheus.GaugeValue, time.Since(ct).Seconds(), append(l, k)...)
+    
+    ch <- prometheus.MustNewConstMetric(scrapeCollectorDurationDesc, prometheus.GaugeValue, time.Since(ct).Seconds(), append(l, k)...)
 	}
 }